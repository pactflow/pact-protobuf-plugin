--- conflicted
+++ resolved
@@ -49,11 +49,7 @@
 tracing-log = "=0.1.3"
 lazy_static = "1.4.0"
 ansi_term = "0.12.1"
-<<<<<<< HEAD
-tracing-bunyan-formatter = "0.3.2"
-=======
 tracing-bunyan-formatter = "=0.3.2"
->>>>>>> e5d129f5
 chrono = { version = "0.4.19", features = ["std", "clock"], default_features = false }
 
 [dependencies.reqwest]
